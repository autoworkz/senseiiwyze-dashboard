{
  "name": "senseiiwyze-dashboard",
  "description": "Build a full-stack web application with Next.js.",
  "packageManager": "pnpm@9.0.0",
  "engines": {
    "node": ">=18.0.0",
    "pnpm": ">=9.0.0"
  },
  "cloudflare": {
    "label": "Next.js Framework Starter",
    "products": [
      "Workers"
    ],
    "categories": [],
    "icon_urls": [
      "https://imagedelivery.net/wSMYJvS3Xw-n339CbDyDIA/5ca0ca32-e897-4699-d4c1-6b680512f000/public"
    ],
    "preview_image_url": "https://imagedelivery.net/wSMYJvS3Xw-n339CbDyDIA/e42eec61-db86-49c8-7b29-c3ed4783e400/public",
    "publish": true
  },
  "dependencies": {
    "@opennextjs/cloudflare": "1.3.0",
    "@radix-ui/react-label": "^2.1.7",
    "@radix-ui/react-navigation-menu": "^1.2.13",
    "@radix-ui/react-select": "^2.2.5",
    "@radix-ui/react-slot": "^1.2.3",
    "@radix-ui/react-switch": "^1.2.5",
    "@radix-ui/react-tabs": "^1.1.12",
    "class-variance-authority": "^0.7.1",
    "clsx": "^2.1.1",
    "lodash": "^4.17.21",
    "lucide-react": "^0.525.0",
    "next": "15.3.3",
    "react": "^19.0.0",
    "react-dom": "19.0.0",
    "tailwind-merge": "^3.3.1",
    "zod": "^4.0.5",
    "zustand": "^5.0.6"
  },
  "devDependencies": {
    "@eslint/eslintrc": "3",
    "@tailwindcss/postcss": "4.1.4",
    "@types/node": "24.0.4",
    "@types/react": "19.0.10",
    "@types/react-dom": "19.0.4",
    "eslint": "9.27.0",
    "eslint-config-next": "15.3.3",
    "tailwindcss": "4.1.1",
    "tw-animate-css": "^1.3.5",
    "typescript": "5.8.3",
    "wrangler": "4.21.x"
  },
  "private": true,
  "scripts": {
<<<<<<< HEAD
    "build": "pnpm next build",
    "cf-typegen": "pnpm wrangler types --env-interface CloudflareEnv env.d.ts",
    "check": "pnpm run build && pnpm tsc",
    "check-pnpm": "node scripts/check-pnpm.js",
    "deploy": "pnpm opennextjs-cloudflare build && pnpm opennextjs-cloudflare deploy",
    "dev": "pnpm next dev",
    "lint": "pnpm next lint",
    "preview": "pnpm opennextjs-cloudflare build && pnpm opennextjs-cloudflare preview",
    "start": "pnpm next start",
    "test": "pnpm jest",
    "test:watch": "pnpm jest --watch",
    "test:coverage": "pnpm jest --coverage",
    "install": "echo 'Please use pnpm install instead of npm install' && exit 1",
    "postinstall": "echo 'Dependencies installed with pnpm'"
=======
    "build": "next build",
    "cf-typegen": "wrangler types --env-interface CloudflareEnv env.d.ts",
    "check": "npm run build && tsc",
    "deploy": "pnpm opennextjs-cloudflare build && pnpm opennextjs-cloudflare deploy",
    "dev": "next dev",
    "lint": "next lint",
    "preview": "pnpm opennextjs-cloudflare build && pnpm opennextjs-cloudflare preview",
    "start": "next start"
>>>>>>> e104a121
  }
}<|MERGE_RESOLUTION|>--- conflicted
+++ resolved
@@ -32,7 +32,7 @@
     "lucide-react": "^0.525.0",
     "next": "15.3.3",
     "react": "^19.0.0",
-    "react-dom": "19.0.0",
+    "react-dom": "19.1.0",
     "tailwind-merge": "^3.3.1",
     "zod": "^4.0.5",
     "zustand": "^5.0.6"
@@ -40,11 +40,17 @@
   "devDependencies": {
     "@eslint/eslintrc": "3",
     "@tailwindcss/postcss": "4.1.4",
+    "@testing-library/jest-dom": "^6.6.3",
+    "@testing-library/react": "^16.3.0",
+    "@testing-library/user-event": "^14.6.1",
+    "@types/jest": "^30.0.0",
     "@types/node": "24.0.4",
     "@types/react": "19.0.10",
     "@types/react-dom": "19.0.4",
     "eslint": "9.27.0",
     "eslint-config-next": "15.3.3",
+    "jest": "^30.0.5",
+    "jest-environment-jsdom": "^30.0.5",
     "tailwindcss": "4.1.1",
     "tw-animate-css": "^1.3.5",
     "typescript": "5.8.3",
@@ -52,7 +58,6 @@
   },
   "private": true,
   "scripts": {
-<<<<<<< HEAD
     "build": "pnpm next build",
     "cf-typegen": "pnpm wrangler types --env-interface CloudflareEnv env.d.ts",
     "check": "pnpm run build && pnpm tsc",
@@ -67,15 +72,5 @@
     "test:coverage": "pnpm jest --coverage",
     "install": "echo 'Please use pnpm install instead of npm install' && exit 1",
     "postinstall": "echo 'Dependencies installed with pnpm'"
-=======
-    "build": "next build",
-    "cf-typegen": "wrangler types --env-interface CloudflareEnv env.d.ts",
-    "check": "npm run build && tsc",
-    "deploy": "pnpm opennextjs-cloudflare build && pnpm opennextjs-cloudflare deploy",
-    "dev": "next dev",
-    "lint": "next lint",
-    "preview": "pnpm opennextjs-cloudflare build && pnpm opennextjs-cloudflare preview",
-    "start": "next start"
->>>>>>> e104a121
   }
 }