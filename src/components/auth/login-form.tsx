'use client'

import { useState, useEffect } from 'react'
import { useRouter, useSearchParams } from 'next/navigation'
import { useLocale } from 'next-intl'
import { useTranslations } from 'next-intl'
import { authClient } from '@/lib/auth-client'
import { Button } from '@/components/ui/button'
import { Input } from '@/components/ui/input'
import { Label } from '@/components/ui/label'
import { Card, CardContent, CardDescription, CardHeader, CardTitle } from '@/components/ui/card'
import { Alert, AlertDescription } from '@/components/ui/alert'
import { SocialLogin } from '@/components/auth/social-login'
<<<<<<< HEAD
import { LocaleLink } from '@/components/locale-link'
=======
import Link from 'next/link'
>>>>>>> 3b7b8c5b

export function LoginForm() {
  const [email, setEmail] = useState('')
  const [password, setPassword] = useState('')
  const [isLoading, setIsLoading] = useState(false)
  const [error, setError] = useState('')
  const [message, setMessage] = useState('')
  const router = useRouter()
  const searchParams = useSearchParams()
  const locale = useLocale()
  const t = useTranslations('auth')

  useEffect(() => {
    // Check for messages from URL params
    const messageParam = searchParams?.get('message')
    if (messageParam === 'verify-email') {
      setMessage('Please check your email and click the verification link to activate your account.')
    }
  }, [searchParams])

  const handleSubmit = async (e: React.FormEvent) => {
    e.preventDefault()
    setIsLoading(true)
    setError('')

    try {
      // Use Better Auth to sign in
      const { data: _data, error: authError } = await authClient.signIn.email({
        email,
        password,
        callbackURL: '/dashboard',
      })

      if (authError) {
        throw new Error(authError.message || 'Invalid credentials')
      }

      // If successful, the user will be redirected by Better Auth
      // For now, let's manually redirect based on role if we need custom logic
      const dashboardUrl = locale === 'en' ? '/dashboard' : `/${locale}/dashboard`
      router.push(dashboardUrl)

    } catch (error) {
      console.error('Login error:', error)
      setError(error instanceof Error ? error.message : 'Invalid credentials. Please try again.')
    } finally {
      setIsLoading(false)
    }
  }

  return (
    <div className="min-h-screen flex items-center justify-center bg-gradient-to-br from-background to-muted p-4">
      <Card className="w-full max-w-md bg-card text-card-foreground">
        <CardHeader className="text-center">
          <div className="flex justify-center mb-4">
            <img
              src="https://deifkwefumgah.cloudfront.net/shadcnblocks/block/logos/shadcnblockscom-icon.svg"
              className="h-12 w-12"
              alt="SenseiiWyze Logo"
            />
          </div>
<<<<<<< HEAD
          <CardTitle className="text-2xl text-foreground">{t('loginTitle')}</CardTitle>
          <CardDescription className="text-muted-foreground">
            {t('loginDescription')}
=======
          <CardTitle className="text-2xl text-foreground">Sign In</CardTitle>
          <CardDescription className="text-muted-foreground">
            Enter your email and password to sign in to your account
>>>>>>> 3b7b8c5b
          </CardDescription>
        </CardHeader>
        <CardContent>
          {/* Social Login Options */}
          <div className="space-y-4">
            <SocialLogin callbackURL="/dashboard" />

            <div className="relative">
              <div className="absolute inset-0 flex items-center">
                <span className="w-full border-t" />
              </div>
              <div className="relative flex justify-center text-xs uppercase">
                <span className="bg-background px-2 text-muted-foreground">
                  {t('orDivider')}
                </span>
              </div>
            </div>
          </div>

          {error && (
            <Alert className="mt-4" variant="destructive">
              <AlertDescription>{error}</AlertDescription>
            </Alert>
          )}

          {message && (
            <Alert className="mt-4">
              <AlertDescription>{message}</AlertDescription>
            </Alert>
          )}

          <form onSubmit={handleSubmit} className="space-y-4 mt-4">
            <div className="space-y-2">
              <Label htmlFor="email">{t('email')}</Label>
              <Input
                id="email"
                type="email"
                placeholder={t('email')}
                value={email}
                onChange={(e) => setEmail(e.target.value)}
                required
              />
            </div>
            <div className="space-y-2">
              <Label htmlFor="password">{t('password')}</Label>
              <Input
                id="password"
                type="password"
                placeholder={t('password')}
                value={password}
                onChange={(e) => setPassword(e.target.value)}
                required
              />
            </div>
            <Button type="submit" className="w-full bg-primary text-primary-foreground hover:bg-primary/90" disabled={isLoading}>
<<<<<<< HEAD
              {isLoading ? t('loading', {defaultValue: 'Loading...'}) : t('login')}
=======
              {isLoading ? 'Loading...' : 'Sign In'}
>>>>>>> 3b7b8c5b
            </Button>
          </form>

          <div className="mt-6 pt-6 border-t">
            <div className="space-y-4">
              <div className="text-center">
<<<<<<< HEAD
                <LocaleLink
                  href="/auth/forgot-password"
                  className="text-sm text-primary hover:underline"
                >
                  {t('forgotPassword')}
                </LocaleLink>
=======
                <Link
                  href="/auth/forgot-password"
                  className="text-sm text-primary hover:underline"
                >
                  Forgot your password?
                </Link>
>>>>>>> 3b7b8c5b
              </div>

              <div className="text-center">
                <p className="text-sm text-muted-foreground">
<<<<<<< HEAD
                  {t('dontHaveAccount')}{' '}
                  <LocaleLink href="/auth/signup" className="text-primary hover:underline">
                    {t('signup')}
                  </LocaleLink>
=======
                  Don't have an account?{' '}
                  <Link href="/auth/signup" className="text-primary hover:underline">
                    Sign up
                  </Link>
>>>>>>> 3b7b8c5b
                </p>
              </div>
            </div>
          </div>

          {/* Demo login buttons for testing */}
          <div className="mt-6 pt-6 border-t">
            <p className="text-sm text-muted-foreground text-center mb-3">
              Demo Accounts (for testing):
            </p>
            <div className="space-y-2">
              <Button
                variant="outline"
                size="sm"
                className="w-full"
                onClick={() => {
                  setEmail('learner@demo.com')
                  setPassword('Demo@123456710')
                }}
              >
                👨‍🎓 Learner Demo
              </Button>
              <Button
                variant="outline"
                size="sm"
                className="w-full"
                onClick={() => {
                  setEmail('admin@demo.com')
                  setPassword('Demo@123456710')
                }}
              >
                👥 Admin Demo
              </Button>
              <Button
                variant="outline"
                size="sm"
                className="w-full"
                onClick={() => {
                  setEmail('executive@demo.com')
                  setPassword('Demo@123456710')
                }}
              >
                📊 Executive Demo
              </Button>
            </div>
          </div>
        </CardContent>
      </Card>
    </div>
  )
} <|MERGE_RESOLUTION|>--- conflicted
+++ resolved
@@ -2,8 +2,6 @@
 
 import { useState, useEffect } from 'react'
 import { useRouter, useSearchParams } from 'next/navigation'
-import { useLocale } from 'next-intl'
-import { useTranslations } from 'next-intl'
 import { authClient } from '@/lib/auth-client'
 import { Button } from '@/components/ui/button'
 import { Input } from '@/components/ui/input'
@@ -11,11 +9,7 @@
 import { Card, CardContent, CardDescription, CardHeader, CardTitle } from '@/components/ui/card'
 import { Alert, AlertDescription } from '@/components/ui/alert'
 import { SocialLogin } from '@/components/auth/social-login'
-<<<<<<< HEAD
-import { LocaleLink } from '@/components/locale-link'
-=======
 import Link from 'next/link'
->>>>>>> 3b7b8c5b
 
 export function LoginForm() {
   const [email, setEmail] = useState('')
@@ -25,8 +19,6 @@
   const [message, setMessage] = useState('')
   const router = useRouter()
   const searchParams = useSearchParams()
-  const locale = useLocale()
-  const t = useTranslations('auth')
 
   useEffect(() => {
     // Check for messages from URL params
@@ -55,8 +47,7 @@
 
       // If successful, the user will be redirected by Better Auth
       // For now, let's manually redirect based on role if we need custom logic
-      const dashboardUrl = locale === 'en' ? '/dashboard' : `/${locale}/dashboard`
-      router.push(dashboardUrl)
+      router.push('/dashboard')
 
     } catch (error) {
       console.error('Login error:', error)
@@ -77,15 +68,9 @@
               alt="SenseiiWyze Logo"
             />
           </div>
-<<<<<<< HEAD
-          <CardTitle className="text-2xl text-foreground">{t('loginTitle')}</CardTitle>
-          <CardDescription className="text-muted-foreground">
-            {t('loginDescription')}
-=======
           <CardTitle className="text-2xl text-foreground">Sign In</CardTitle>
           <CardDescription className="text-muted-foreground">
             Enter your email and password to sign in to your account
->>>>>>> 3b7b8c5b
           </CardDescription>
         </CardHeader>
         <CardContent>
@@ -99,7 +84,7 @@
               </div>
               <div className="relative flex justify-center text-xs uppercase">
                 <span className="bg-background px-2 text-muted-foreground">
-                  {t('orDivider')}
+                  Or continue with email
                 </span>
               </div>
             </div>
@@ -119,69 +104,49 @@
 
           <form onSubmit={handleSubmit} className="space-y-4 mt-4">
             <div className="space-y-2">
-              <Label htmlFor="email">{t('email')}</Label>
+              <Label htmlFor="email">Email</Label>
               <Input
                 id="email"
                 type="email"
-                placeholder={t('email')}
+                placeholder="Enter your email"
                 value={email}
                 onChange={(e) => setEmail(e.target.value)}
                 required
               />
             </div>
             <div className="space-y-2">
-              <Label htmlFor="password">{t('password')}</Label>
+              <Label htmlFor="password">Password</Label>
               <Input
                 id="password"
                 type="password"
-                placeholder={t('password')}
+                placeholder="Enter your password"
                 value={password}
                 onChange={(e) => setPassword(e.target.value)}
                 required
               />
             </div>
             <Button type="submit" className="w-full bg-primary text-primary-foreground hover:bg-primary/90" disabled={isLoading}>
-<<<<<<< HEAD
-              {isLoading ? t('loading', {defaultValue: 'Loading...'}) : t('login')}
-=======
               {isLoading ? 'Loading...' : 'Sign In'}
->>>>>>> 3b7b8c5b
             </Button>
           </form>
 
           <div className="mt-6 pt-6 border-t">
             <div className="space-y-4">
               <div className="text-center">
-<<<<<<< HEAD
-                <LocaleLink
-                  href="/auth/forgot-password"
-                  className="text-sm text-primary hover:underline"
-                >
-                  {t('forgotPassword')}
-                </LocaleLink>
-=======
                 <Link
                   href="/auth/forgot-password"
                   className="text-sm text-primary hover:underline"
                 >
                   Forgot your password?
                 </Link>
->>>>>>> 3b7b8c5b
               </div>
 
               <div className="text-center">
                 <p className="text-sm text-muted-foreground">
-<<<<<<< HEAD
-                  {t('dontHaveAccount')}{' '}
-                  <LocaleLink href="/auth/signup" className="text-primary hover:underline">
-                    {t('signup')}
-                  </LocaleLink>
-=======
                   Don't have an account?{' '}
                   <Link href="/auth/signup" className="text-primary hover:underline">
                     Sign up
                   </Link>
->>>>>>> 3b7b8c5b
                 </p>
               </div>
             </div>
