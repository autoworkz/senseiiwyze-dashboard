--- conflicted
+++ resolved
@@ -51,7 +51,7 @@
     data,
     loading,
     selectedUserId,
-    
+    onUserSelection
 }: UserDataChartsProps) => {
     const [chartType, setChartType] = useState('skills');
     const generateSkillsPieData = (user: UserData) => {
@@ -100,15 +100,11 @@
         return skillsPieData;
     }
     // Set initial selected user when data loads
-<<<<<<< HEAD
-    const user = data.find(u => u.id === selectedUserId) || data[0];
-=======
     useEffect(() => {
         if (data.length > 0 && !selectedUserId) {
             onUserSelection(data[0].id.toString());
         }
     }, [data, selectedUserId, onUserSelection]);
->>>>>>> 282933d1
 
     const user = data.find(u => u.id.toString() === selectedUserId) || data[0];
     console.log(user);
