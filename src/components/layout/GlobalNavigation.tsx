--- conflicted
+++ resolved
@@ -1,6 +1,6 @@
 'use client'
 
-import { LocaleLink } from '@/components/locale-link'
+import Link from 'next/link'
 import { usePathname } from 'next/navigation'
 import { cn } from '@/lib/utils'
 import { ChevronDown, Settings } from 'lucide-react'
@@ -19,7 +19,6 @@
     DropdownMenuSeparator,
 } from '@/components/ui/dropdown-menu'
 import { Button } from '@/components/ui/button'
-import { LocaleSwitcher } from '@/components/locale-switcher'
 
 interface User {
     role: 'learner' | 'admin' | 'executive' | 'ceo' | 'worker' | 'frontliner'
@@ -68,7 +67,7 @@
                             <DropdownMenuContent className="w-56" align="start">
                                 {accessibleContexts.map((context) => (
                                     <DropdownMenuItem key={context.key} asChild>
-                                        <LocaleLink
+                                        <Link
                                             href={context.basePath}
                                             className={cn(
                                                 "flex flex-col items-start py-2",
@@ -77,7 +76,7 @@
                                         >
                                             <span className="font-medium">{context.title}</span>
                                             <span className="text-xs text-muted-foreground">{context.description}</span>
-                                        </LocaleLink>
+                                        </Link>
                                     </DropdownMenuItem>
                                 ))}
                             </DropdownMenuContent>
@@ -98,7 +97,7 @@
                         const Icon = item.icon
                         const isActive = pathname === item.href || (pathname?.startsWith(item.href + '/') ?? false)
                         return (
-                            <LocaleLink
+                            <Link
                                 key={item.href}
                                 href={item.href}
                                 className={cn(
@@ -130,21 +129,14 @@
                                         </div>
                                     )}
                                 </div>
-                            </LocaleLink>
+                            </Link>
                         )
                     })}
                 </nav>
 
                 {/* Universal Settings Footer */}
                 <div className="p-4 border-t space-y-2">
-<<<<<<< HEAD
-                    <div className="px-3">
-                        <LocaleSwitcher />
-                    </div>
-                    <LocaleLink
-=======
                     <Link
->>>>>>> 3b7b8c5b
                         href="/settings"
                         className={cn(
                             "flex items-center gap-3 rounded-lg px-3 py-2.5 text-sm transition-all duration-200",
@@ -155,7 +147,7 @@
                     >
                         <Settings className="h-4 w-4 shrink-0" />
                         <span className="font-medium">Settings</span>
-                    </LocaleLink>
+                    </Link>
                 </div>
             </div>
         )
@@ -168,7 +160,7 @@
                     const Icon = item.icon
                     const isActive = pathname === item.href || (pathname?.startsWith(item.href + '/') ?? false)
                     return (
-                        <LocaleLink
+                        <Link
                             key={item.href}
                             href={item.href}
                             className={cn(
@@ -180,10 +172,10 @@
                         >
                             {Icon && <Icon className="h-4 w-4" />}
                             <span className="truncate">{item.title.split(' ')[0]}</span>
-                        </LocaleLink>
+                        </Link>
                     )
                 })}
-                <LocaleLink
+                <Link
                     href="/settings"
                     className={cn(
                         "flex flex-col items-center gap-1 px-3 py-2 text-xs transition-colors",
@@ -194,7 +186,7 @@
                 >
                     <Settings className="h-4 w-4" />
                     <span className="truncate">Settings</span>
-                </LocaleLink>
+                </Link>
             </nav>
         )
     }
@@ -214,17 +206,17 @@
                     <DropdownMenuContent align="start">
                         {accessibleContexts.map((context) => (
                             <DropdownMenuItem key={context.key} asChild>
-                                <LocaleLink href={context.basePath}>
+                                <Link href={context.basePath}>
                                     {context.title}
-                                </LocaleLink>
+                                </Link>
                             </DropdownMenuItem>
                         ))}
                         <DropdownMenuSeparator />
                         <DropdownMenuItem asChild>
-                            <LocaleLink href="/settings">
+                            <Link href="/settings">
                                 <Settings className="h-4 w-4 mr-2" />
                                 Settings
-                            </LocaleLink>
+                            </Link>
                         </DropdownMenuItem>
                     </DropdownMenuContent>
                 </DropdownMenu>
@@ -242,7 +234,7 @@
                     const Icon = item.icon
                     const isActive = pathname === item.href || (pathname?.startsWith(item.href + '/') ?? false)
                     return (
-                        <LocaleLink
+                        <Link
                             key={item.href}
                             href={item.href}
                             className={cn(
@@ -254,12 +246,12 @@
                         >
                             {Icon && <Icon className="h-4 w-4" />}
                             <span className="hidden sm:block">{item.title.split(' ')[0]}</span>
-                        </LocaleLink>
+                        </Link>
                     )
                 })}
 
                 {/* Universal Settings link */}
-                <LocaleLink
+                <Link
                     href="/settings"
                     className={cn(
                         "flex items-center gap-2 px-3 py-2 text-sm font-medium rounded-md transition-all duration-200",
@@ -270,7 +262,7 @@
                 >
                     <Settings className="h-4 w-4" />
                     <span className="hidden sm:block">Settings</span>
-                </LocaleLink>
+                </Link>
             </div>
         </nav>
     )
