--- conflicted
+++ resolved
@@ -58,11 +58,6 @@
   appName?: string;
 }
 
-<<<<<<< HEAD
-
-/**
- * Send OTP email for authentication
-=======
 // ==============================
 // OTP (One-Time Passcode) Emails
 // ==============================
@@ -77,21 +72,10 @@
 /**
  * Send a 6-digit OTP code for email-OTP authentication.
  * This reuses the Resend client just like the other helpers.
->>>>>>> 812917c3
  */
 export async function sendOtpEmail({
   email,
   otp,
-<<<<<<< HEAD
-  appName = 'SenseiiWyze'
-}: OtpEmailOptions) {
-  try {
-    const resendClient = getResendClient();
-    const { data, error } = await resendClient.emails.send({
-      from: `${appName} <auth@senseiiwyze.com>`,
-      to: [email],
-      subject: `Your ${appName} verification code`,
-=======
   type = 'sign_in',
   appName = 'SenseiiWyze',
 }: OtpEmailOptions) {
@@ -106,48 +90,10 @@
       from: `${appName} <auth@senseiiwyze.com>`,
       to: [email],
       subject,
->>>>>>> 812917c3
       html: `
         <div style="font-family: Arial, sans-serif; max-width: 600px; margin: 0 auto; padding: 20px;">
           <div style="background: linear-gradient(135deg, #667eea 0%, #764ba2 100%); padding: 40px 20px; border-radius: 10px 10px 0 0; text-align: center;">
             <h1 style="color: white; margin: 0; font-size: 28px;">${appName}</h1>
-<<<<<<< HEAD
-            <p style="color: white; margin: 10px 0 0 0; opacity: 0.9;">Your one-time password (OTP)</p>
-          </div>
-          <div style="background: white; padding: 40px 20px; border: 1px solid #e1e5e9; border-top: none;">
-            <h2 style="color: #333; margin: 0 0 20px 0;">Verification Code</h2>
-            <p style="color: #666; line-height: 1.5; margin: 0 0 30px 0;">
-              Use the following code to verify your email address. This code will expire in 10 minutes.
-            </p>
-            <div style="text-align: center; margin: 30px 0;">
-              <span style="display: inline-block; background: #f3f4f6; color: #333; font-size: 32px; letter-spacing: 8px; padding: 16px 32px; border-radius: 8px; font-weight: bold;">
-                ${otp}
-              </span>
-            </div>
-            <p style="color: #999; font-size: 14px; margin: 30px 0 0 0;">
-              If you didn't request this email, you can safely ignore it.
-            </p>
-          </div>
-          <div style="background: #f8f9fa; padding: 20px; border-radius: 0 0 10px 10px; border: 1px solid #e1e5e9; border-top: none;">
-            <p style="color: #666; font-size: 12px; margin: 0; text-align: center;">
-              &copy; ${new Date().getFullYear()} ${appName}
-            </p>
-          </div>
-        </div>
-      `
-    });
-    if (error) {
-      throw error;
-    }
-    return data;
-  } catch (err) {
-    throw new Error(`Failed to send OTP email: ${err instanceof Error ? err.message : String(err)}`);
-  }
-}
-
-
-
-=======
             <p style="color: white; margin: 10px 0 0 0; opacity: 0.9;">Your verification code</p>
           </div>
           <div style="background: white; padding: 40px 20px; border: 1px solid #e1e5e9; border-top: none; text-align: center;">
@@ -179,7 +125,6 @@
   }
 }
 
->>>>>>> 812917c3
 /**
  * Send magic link email for passwordless authentication
  */
